--- conflicted
+++ resolved
@@ -4,13 +4,8 @@
 
 const (
 	majorVersion uint32 = 1
-<<<<<<< HEAD
-	minorVersion uint32 = 0
-	patchVersion uint32 = 3
-=======
 	minorVersion uint32 = 1
 	patchVersion uint32 = 0
->>>>>>> ea995d7b
 )
 
 var (
