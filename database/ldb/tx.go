package ldb

import (
	"bytes"
	"encoding/binary"
	"fmt"
	"math"

	"massnet.org/mass/database"
	"massnet.org/mass/database/storage"
	"massnet.org/mass/debug"
	"massnet.org/mass/logging"
	"massnet.org/mass/wire"
)

type txUpdateObj struct {
	txSha     *wire.Hash
	blkHeight uint64
	txoff     int
	txlen     int
	ntxout    int
	spentData []byte
	delete    bool
}

type spentTx struct {
	blkHeight uint64
	txoff     int
	txlen     int
	numTxO    int
	delete    bool
}

type spentTxUpdate struct {
	txl    []*spentTx
	delete bool
}

<<<<<<< HEAD
type stakingTx struct {
	txSha         *wire.Hash
	index         uint32
	expiredHeight uint64
	rsh           [sha256.Size]byte
	value         uint64
	blkHeight     uint64
	delete        bool
}

func mustDecodeStakingTxValue(bs []byte) (scriptHash [sha256.Size]byte, value uint64) {
	if length := len(bs); length != stakingTxValueLength {
		logging.CPrint(logging.FATAL, "invalid raw StakingTxVale Data", logging.LogFormat{"length": length, "data": bs})
		panic("invalid raw StakingTxVale Data") // should not reach
	}
	copy(scriptHash[:], bs[:32])
	value = binary.LittleEndian.Uint64(bs[32:40])
	return
}

type stakingTxMapKey struct {
	blockHeight uint64
	txID        wire.Hash
	index       uint32
}

func mustDecodeStakingTxKey(buf []byte) (expiredHeight uint64, mapKey stakingTxMapKey) {
	if length := len(buf); length != stakingTxKeyLength {
		logging.CPrint(logging.FATAL, "invalid raw stakingTxKey Data", logging.LogFormat{"length": length, "data": buf})
		panic("invalid raw stakingTxKey Data") // should not reach
	}
	expiredHeight = binary.LittleEndian.Uint64(buf[3:11])
	height := binary.LittleEndian.Uint64(buf[11:19])
	var txid wire.Hash
	copy(txid[:], buf[19:51])
	index := binary.LittleEndian.Uint32(buf[51:])
	mapKey = stakingTxMapKey{
		blockHeight: height,
		txID:        txid,
		index:       index,
	}
	return
}

func mustDecodeStakingTxMapKey(bs []byte) stakingTxMapKey {
	if length := len(bs); length != stakingTxMapKeyLength {
		logging.CPrint(logging.FATAL, "invalid raw stakingTxMapKey Data", logging.LogFormat{"length": length, "data": bs})
		panic("invalid raw stakingTxMapKey Data") // should not reach
	}
	height := binary.LittleEndian.Uint64(bs[:8])
	var txid wire.Hash
	copy(txid[:], bs[8:40])
	return stakingTxMapKey{
		blockHeight: height,
		txID:        txid,
		index:       binary.LittleEndian.Uint32(bs[40:]),
	}
}

func mustEncodeStakingTxMapKey(mapKey stakingTxMapKey) []byte {
	var key [stakingTxMapKeyLength]byte
	binary.LittleEndian.PutUint64(key[:8], mapKey.blockHeight)
	copy(key[8:40], mapKey.txID[:])
	binary.LittleEndian.PutUint32(key[40:44], mapKey.index)
	return key[:]
}

func heightStakingTxToKey(expiredHeight uint64, mapKey stakingTxMapKey) []byte {
	mapKeyData := mustEncodeStakingTxMapKey(mapKey)
	key := make([]byte, stakingTxKeyLength)

	copy(key[:len(recordStakingTx)], recordStakingTx)
	binary.LittleEndian.PutUint64(key[len(recordStakingTx):len(recordStakingTx)+8], expiredHeight)
	copy(key[len(recordStakingTx)+8:], mapKeyData)
	return key
}

func heightExpiredStakingTxToKey(expiredHeight uint64, mapKey stakingTxMapKey) []byte {
	mapKeyData := mustEncodeStakingTxMapKey(mapKey)
	key := make([]byte, stakingTxKeyLength)

	copy(key[:len(recordExpiredStakingTx)], recordExpiredStakingTx)
	binary.LittleEndian.PutUint64(key[len(recordExpiredStakingTx):len(recordExpiredStakingTx)+8], expiredHeight)
	copy(key[len(recordExpiredStakingTx)+8:], mapKeyData)
	return key
}

func stakingTxSearchKey(expiredHeight uint64) []byte {
	prefix := make([]byte, stakingTxSearchKeyLength)
	copy(prefix[:len(recordStakingTx)], recordStakingTx)
	binary.LittleEndian.PutUint64(prefix[len(recordStakingTx):stakingTxSearchKeyLength], expiredHeight)
	return prefix
}

func expiredStakingTxSearchKey(expiredHeight uint64) []byte {
	prefix := make([]byte, stakingTxSearchKeyLength)
	copy(prefix[:len(recordExpiredStakingTx)], recordExpiredStakingTx)
	binary.LittleEndian.PutUint64(prefix[len(recordExpiredStakingTx):stakingTxSearchKeyLength], expiredHeight)
	return prefix
}

func (db *ChainDb) insertStakingTx(txSha *wire.Hash, index uint32, frozenPeriod uint64, blkHeight uint64, rsh [sha256.Size]byte, value int64) (err error) {
	var txL stakingTx
	var mapKey = stakingTxMapKey{
		blockHeight: blkHeight,
		txID:        *txSha,
		index:       index,
	}

	txL.txSha = txSha
	txL.index = index
	txL.expiredHeight = frozenPeriod + blkHeight
	txL.rsh = rsh
	txL.value = uint64(value)
	txL.blkHeight = blkHeight
	logging.CPrint(logging.DEBUG, "insertStakingTx in the height", logging.LogFormat{"startHeight": blkHeight, "expiredHeight": txL.expiredHeight})
	db.stakingTxMap[mapKey] = &txL

	return nil
}

=======
>>>>>>> ea995d7b
// insertTx inserts a tx hash and its associated data into the database.
// Must be called with db lock held.
func (db *ChainDb) insertTx(txSha *wire.Hash, height uint64, txoff int, txlen int, spentbuf []byte) (err error) {
	var txU txUpdateObj

	txU.txSha = txSha
	txU.blkHeight = height
	txU.txoff = txoff
	txU.txlen = txlen
	txU.spentData = spentbuf

	db.txUpdateMap[*txSha] = &txU

	return nil
}

// formatTx generates the value buffer for the Tx db.
func (db *ChainDb) formatTx(txu *txUpdateObj) []byte {
	blkHeight := uint64(txu.blkHeight)
	txOff := uint32(txu.txoff)
	txLen := uint32(txu.txlen)
	spentbuf := txu.spentData

	txW := make([]byte, 16+len(spentbuf))
	binary.LittleEndian.PutUint64(txW[0:8], blkHeight)
	binary.LittleEndian.PutUint32(txW[8:12], txOff)
	binary.LittleEndian.PutUint32(txW[12:16], txLen)
	copy(txW[16:], spentbuf)

	return txW[:]
}

<<<<<<< HEAD
func (db *ChainDb) formatSTx(stx *stakingTx) []byte {
	rsh := stx.rsh
	value := stx.value

	txW := make([]byte, 40)
	copy(txW[:32], rsh[:])
	binary.LittleEndian.PutUint64(txW[32:40], value)

	return txW

}

=======
>>>>>>> ea995d7b
func (db *ChainDb) getTxData(txsha *wire.Hash) (uint64, int, int, []byte, error) {
	key := shaTxToKey(txsha)
	buf, err := db.stor.Get(key)
	if err != nil {
		return 0, 0, 0, nil, err
	}

	blkHeight := binary.LittleEndian.Uint64(buf[0:8])
	txOff := binary.LittleEndian.Uint32(buf[8:12])
	txLen := binary.LittleEndian.Uint32(buf[12:16])

	spentBuf := make([]byte, len(buf)-16)
	copy(spentBuf, buf[16:])

	return blkHeight, int(txOff), int(txLen), spentBuf, nil
}

func (db *ChainDb) GetUnspentTxData(txsha *wire.Hash) (uint64, int, int, error) {
	// TODO: lock?
	height, txOffset, txLen, _, err := db.getTxData(txsha)
	if err != nil {
		return 0, 0, 0, err
	} else {
		return height, txOffset, txLen, nil
	}
}

// Returns database.ErrTxShaMissing if txsha not exist
func (db *ChainDb) FetchLastFullySpentTxBeforeHeight(txsha *wire.Hash,
	height uint64) (msgtx *wire.MsgTx, blkHeight uint64, blksha *wire.Hash, err error) {

	key := shaSpentTxToKey(txsha)
	value, err := db.stor.Get(key)
	if err != nil {
		if err == storage.ErrNotFound {
			err = database.ErrTxShaMissing
		}
		return nil, 0, nil, err
	}
	if len(value)%20 != 0 {
		return nil, 0, nil, fmt.Errorf("expected multiple of 20 bytes, but get %d bytes", len(value))
	}

	i := len(value)/20 - 1
	for ; i >= 0; i-- {
		offset := i * 20
		blkHeight = binary.LittleEndian.Uint64(value[offset : offset+8])
		if blkHeight >= height {
			continue
		}
		txOffset := binary.LittleEndian.Uint32(value[offset+8 : offset+12])
		txLen := binary.LittleEndian.Uint32(value[offset+12 : offset+16])
		msgtx, blksha, err = db.fetchTxDataByLoc(blkHeight, int(txOffset), int(txLen))
		if err != nil {
			return nil, 0, nil, err
		}
		if debug.DevMode() {
			aSha := msgtx.TxHash()
			if !bytes.Equal(aSha[:], txsha[:]) {
				logging.CPrint(logging.FATAL, fmt.Sprintf("mismatched tx hash, expect: %v, actual: %v", txsha, aSha))
			}
		}
		break
	}
	return
}

// Returns storage.ErrNotFound if txsha not exist
func (db *ChainDb) getTxFullySpent(txsha *wire.Hash) ([]*spentTx, error) {

	var badTxList, spentTxList []*spentTx

	key := shaSpentTxToKey(txsha)
	buf, err := db.stor.Get(key)
	if err != nil {
		return badTxList, err
	}
	txListLen := len(buf) / 20

	spentTxList = make([]*spentTx, txListLen)
	for i := range spentTxList {
		offset := i * 20

		blkHeight := binary.LittleEndian.Uint64(buf[offset : offset+8])
		txOff := binary.LittleEndian.Uint32(buf[offset+8 : offset+12])
		txLen := binary.LittleEndian.Uint32(buf[offset+12 : offset+16])
		numTxO := binary.LittleEndian.Uint32(buf[offset+16 : offset+20])

		sTx := spentTx{
			blkHeight: blkHeight,
			txoff:     int(txOff),
			txlen:     int(txLen),
			numTxO:    int(numTxO),
		}

		spentTxList[i] = &sTx
	}

	return spentTxList, nil
}

func (db *ChainDb) formatTxFullySpent(sTxList []*spentTx) []byte {
	txW := make([]byte, 20*len(sTxList))

	for i, sTx := range sTxList {
		blkHeight := uint64(sTx.blkHeight)
		txOff := uint32(sTx.txoff)
		txLen := uint32(sTx.txlen)
		numTxO := uint32(sTx.numTxO)
		offset := i * 20

		binary.LittleEndian.PutUint64(txW[offset:offset+8], blkHeight)
		binary.LittleEndian.PutUint32(txW[offset+8:offset+12], txOff)
		binary.LittleEndian.PutUint32(txW[offset+12:offset+16], txLen)
		binary.LittleEndian.PutUint32(txW[offset+16:offset+20], numTxO)
	}

	return txW
}

// ExistsTxSha returns if the given tx sha exists in the database
func (db *ChainDb) ExistsTxSha(txsha *wire.Hash) (bool, error) {

	return db.existsTxSha(txsha)
}

// existsTxSha returns if the given tx sha exists in the database.o
// Must be called with the db lock held.
func (db *ChainDb) existsTxSha(txSha *wire.Hash) (bool, error) {
	key := shaTxToKey(txSha)

	return db.stor.Has(key)
}

// FetchTxByShaList returns the most recent tx of the name fully spent or not
func (db *ChainDb) FetchTxByShaList(txShaList []*wire.Hash) []*database.TxReply {

	// until the fully spent separation of tx is complete this is identical
	// to FetchUnSpentTxByShaList
	replies := make([]*database.TxReply, len(txShaList))
	for i, txsha := range txShaList {
		tx, blockSha, height, txspent, err := db.fetchTxDataBySha(txsha)
		btxspent := []bool{}
		if err == nil {
			btxspent = make([]bool, len(tx.TxOut))
			for idx := range tx.TxOut {
				byteidx := idx / 8
				byteoff := uint(idx % 8)
				btxspent[idx] = (txspent[byteidx] & (byte(1) << byteoff)) != 0
			}
		}
		if err == database.ErrTxShaMissing {
			// if the unspent pool did not have the tx,
			// look in the fully spent pool (only last instance)
			tx, height, blockSha, err = db.FetchLastFullySpentTxBeforeHeight(txsha, math.MaxUint64)
			if err != nil && err != database.ErrTxShaMissing {
				logging.CPrint(logging.WARN, "FetchLastFullySpentTxBeforeHeight error",
					logging.LogFormat{"err": err, "tx": txsha.String()})
			}
			if err == nil {
				btxspent = make([]bool, len(tx.TxOut))
				for i := range btxspent {
					btxspent[i] = true
				}
			}
		}
		txlre := database.TxReply{Sha: txsha, Tx: tx, BlkSha: blockSha, Height: height, TxSpent: btxspent, Err: err}
		replies[i] = &txlre
	}
	return replies
}

// FetchUnSpentTxByShaList given a array of Hash, look up the transactions
// and return them in a TxReply array.
func (db *ChainDb) FetchUnSpentTxByShaList(txShaList []*wire.Hash) []*database.TxReply {
	replies := make([]*database.TxReply, len(txShaList))
	for i, txsha := range txShaList {
		tx, blockSha, height, txspent, err := db.fetchTxDataBySha(txsha)
		btxspent := []bool{}
		if err == nil {
			btxspent = make([]bool, len(tx.TxOut))
			for idx := range tx.TxOut {
				byteidx := idx / 8
				byteoff := uint(idx % 8)
				btxspent[idx] = (txspent[byteidx] & (byte(1) << byteoff)) != 0
			}
		}
		txlre := database.TxReply{Sha: txsha, Tx: tx, BlkSha: blockSha, Height: height, TxSpent: btxspent, Err: err}
		replies[i] = &txlre
	}
	return replies
}

// fetchTxDataBySha returns several pieces of data regarding the given sha.
func (db *ChainDb) fetchTxDataBySha(txsha *wire.Hash) (rtx *wire.MsgTx, rblksha *wire.Hash, rheight uint64, rtxspent []byte, err error) {
	var txOff, txLen int

	rheight, txOff, txLen, rtxspent, err = db.getTxData(txsha)
	if err != nil {
		if err == storage.ErrNotFound {
			err = database.ErrTxShaMissing
		}
		return
	}
	rtx, rblksha, err = db.fetchTxDataByLoc(rheight, txOff, txLen)
	if err != nil {
		rtxspent = nil
	}
	if debug.DevMode() {
		aSha := rtx.TxHash()
		if !bytes.Equal(aSha[:], txsha[:]) {
			logging.CPrint(logging.FATAL, fmt.Sprintf("mismatched tx hash, expect: %v, actual: %v", txsha, aSha))
		}
	}
	return
}

// fetchTxDataByLoc returns several pieces of data regarding the given tx
// located by the block/offset/size location
func (db *ChainDb) fetchTxDataByLoc(blkHeight uint64, txOff int, txLen int) (rtx *wire.MsgTx, rblksha *wire.Hash, err error) {

	blksha, fileNo, blkOffset, _, err := db.getBlkLocByHeight(blkHeight)
	if err != nil {
		return nil, nil, err
	}
	buf, err := db.blkFileKeeper.ReadRawTx(fileNo, blkOffset, int64(txOff), txLen)
	if err != nil {
		return nil, nil, err
	}

	var tx wire.MsgTx
	err = tx.SetBytes(buf, wire.DB)
	if err != nil {
		logging.CPrint(logging.WARN, "unable to decode tx",
			logging.LogFormat{"blockHash": blksha, "blockHeight": blkHeight, "txoff": txOff, "txlen": txLen})
		return
	}

	return &tx, blksha, nil
}

func (db *ChainDb) FetchTxByLoc(blkHeight uint64, txOff int, txLen int) (*wire.MsgTx, error) {
	msgtx, _, err := db.fetchTxDataByLoc(blkHeight, txOff, txLen)
	if err != nil {
		return nil, err
	}
	return msgtx, nil
}

func (db *ChainDb) FetchTxByFileLoc(blkLoc *database.BlockLoc, txLoc *wire.TxLoc) (*wire.MsgTx, error) {
	buf, err := db.blkFileKeeper.ReadRawTx(blkLoc.File, int64(blkLoc.Offset), int64(txLoc.TxStart), txLoc.TxLen)
	if err != nil {
		return nil, err
	}

	var tx wire.MsgTx
	err = tx.SetBytes(buf, wire.DB)
	if err != nil {
		logging.CPrint(logging.WARN, "unable to decode tx",
			logging.LogFormat{
				"err":     err,
				"blkfile": blkLoc.File,
				"blkoff":  blkLoc.Offset,
				"blklen":  blkLoc.Length,
				"txoff":   txLoc.TxStart,
				"txlen":   txLoc.TxLen,
			})
		return nil, err
	}
	return &tx, nil
}

// FetchTxBySha returns some data for the given Tx Sha.
// Be careful, main chain may be revoked during invocation.
func (db *ChainDb) FetchTxBySha(txsha *wire.Hash) ([]*database.TxReply, error) {

	// fully spent
	sTxList, fSerr := db.getTxFullySpent(txsha)
	if fSerr != nil && fSerr != storage.ErrNotFound {
		return []*database.TxReply{}, fSerr
	}

	replies := make([]*database.TxReply, 0, len(sTxList)+1)
	for _, stx := range sTxList {
		tx, blksha, err := db.fetchTxDataByLoc(stx.blkHeight, stx.txoff, stx.txlen)
		if err != nil {
			if err != database.ErrTxShaMissing {
				return []*database.TxReply{}, err
			}
			continue
		}
		if debug.DevMode() {
			aSha := tx.TxHash()
			if !bytes.Equal(aSha[:], txsha[:]) {
				logging.CPrint(logging.FATAL, fmt.Sprintf("mismatched tx hash, expect: %v, actual: %v", txsha, aSha))
			}
		}

		btxspent := make([]bool, len(tx.TxOut))
		for i := range btxspent {
			btxspent[i] = true

		}
		txlre := database.TxReply{Sha: txsha, Tx: tx, BlkSha: blksha, Height: stx.blkHeight, TxSpent: btxspent, Err: nil}
		replies = append(replies, &txlre)
	}

	// not fully spent
	tx, blksha, height, txspent, txerr := db.fetchTxDataBySha(txsha)
	if txerr != nil && txerr != database.ErrTxShaMissing {
		return []*database.TxReply{}, txerr
	}
	if txerr == nil {
		btxspent := make([]bool, len(tx.TxOut), len(tx.TxOut))
		for idx := range tx.TxOut {
			byteidx := idx / 8
			byteoff := uint(idx % 8)
			btxspent[idx] = (txspent[byteidx] & (byte(1) << byteoff)) != 0
		}

		txlre := database.TxReply{Sha: txsha, Tx: tx, BlkSha: blksha, Height: height, TxSpent: btxspent, Err: nil}
		replies = append(replies, &txlre)
	}
	return replies, nil
}

// addrIndexToKey serializes the passed txAddrIndex for storage within the DB.
// We want to use BigEndian to store at least block height and TX offset
// in order to ensure that the transactions are sorted in the index.
// This gives us the ability to use the index in more client-side
// applications that are order-dependent (specifically by dependency).
//func addrIndexToKey(index *txAddrIndex) []byte {
//	record := make([]byte, addrIndexKeyLength, addrIndexKeyLength)
//	copy(record[0:3], addrIndexKeyPrefix)
//	record[3] = index.addrVersion
//	copy(record[4:24], index.hash160[:])
//
//	// The index itself.
//	binary.LittleEndian.PutUint64(record[24:32], index.blkHeight)
//	binary.LittleEndian.PutUint32(record[32:36], uint32(index.txoffset))
//	binary.LittleEndian.PutUint32(record[36:40], uint32(index.txlen))
//	binary.LittleEndian.PutUint32(record[40:44], index.index)
//
//	return record
//}

// unpackTxIndex deserializes the raw bytes of a address tx index.
//func unpackTxIndex(rawIndex [20]byte) *txAddrIndex {
//	return &txAddrIndex{
//		blkHeight: binary.LittleEndian.Uint64(rawIndex[0:8]),
//		txoffset:  int(binary.LittleEndian.Uint32(rawIndex[8:12])),
//		txlen:     int(binary.LittleEndian.Uint32(rawIndex[12:16])),
//		index:     binary.LittleEndian.Uint32(rawIndex[16:20]),
//	}
<<<<<<< HEAD
//}

func (db *ChainDb) FetchExpiredStakingTxListByHeight(expiredHeight uint64) (database.StakingNodes, error) {

	nodes := make(database.StakingNodes)

	searchKey := expiredStakingTxSearchKey(expiredHeight)

	iter := db.stor.NewIterator(storage.BytesPrefix(searchKey))
	defer iter.Release()

	for iter.Next() {
		// key
		key := iter.Key()
		mapKey := mustDecodeStakingTxMapKey(key[11:])
		blockHeight := mapKey.blockHeight
		outPoint := wire.OutPoint{
			Hash:  mapKey.txID,
			Index: mapKey.index,
		}

		// data
		data := iter.Value()
		scriptHash, value := mustDecodeStakingTxValue(data)

		stakingInfo := database.StakingTxInfo{
			Value:        value,
			FrozenPeriod: expiredHeight - blockHeight,
			BlkHeight:    blockHeight,
		}

		if !nodes.Get(scriptHash).Put(outPoint, stakingInfo) {
			return nil, ErrCheckStakingDuplicated
		}
	}
	if err := iter.Error(); err != nil {
		return nil, err
	}

	return nodes, nil
}

func (db *ChainDb) FetchStakingTxMap() (database.StakingNodes, error) {

	nodes := make(database.StakingNodes)

	iter := db.stor.NewIterator(storage.BytesPrefix(recordStakingTx))
	defer iter.Release()

	for iter.Next() {

		// key
		key := iter.Key()
		expiredHeight, mapKey := mustDecodeStakingTxKey(key)
		blkHeight := mapKey.blockHeight
		outPoint := wire.OutPoint{
			Hash:  mapKey.txID,
			Index: mapKey.index,
		}

		// data
		data := iter.Value()
		scriptHash, value := mustDecodeStakingTxValue(data)

		stakingInfo := database.StakingTxInfo{
			Value:        value,
			FrozenPeriod: expiredHeight - blkHeight,
			BlkHeight:    blkHeight,
		}

		if !nodes.Get(scriptHash).Put(outPoint, stakingInfo) {
			return nil, ErrCheckStakingDuplicated
		}
	}

	if err := iter.Error(); err != nil {
		return nil, err
	}

	return nodes, nil
}

func (db *ChainDb) fetchInStakingTx(nowHeight uint64) (map[[sha256.Size]byte][]database.StakingTxInfo, error) {

	stakingTxInfos := make(map[[sha256.Size]byte][]database.StakingTxInfo)

	iter := db.stor.NewIterator(storage.BytesPrefix(recordStakingTx))
	defer iter.Release()

	i := 0
	for iter.Next() {
		i++
		key := iter.Key()
		expiredHeight := binary.LittleEndian.Uint64(key[len(recordStakingTx) : len(recordStakingTx)+8])
		mapKey := mustDecodeStakingTxMapKey(key[len(recordStakingTx)+8:])
		blkHeight := mapKey.blockHeight

		value := iter.Value()
		scriptHash, amount := mustDecodeStakingTxValue(value)

		if nowHeight-blkHeight >= consensus.StakingTxRewardStart {
			stakingTxInfos[scriptHash] = append(stakingTxInfos[scriptHash], database.StakingTxInfo{
				Value:        amount,
				FrozenPeriod: expiredHeight - blkHeight,
				BlkHeight:    blkHeight})
		}
	}
	logging.CPrint(logging.DEBUG, "count of inStaking tx", logging.LogFormat{"number": i})
	if err := iter.Error(); err != nil {
		return nil, err
	}

	return stakingTxInfos, nil
}

func (db *ChainDb) FetchRankStakingTx(height uint64) ([]database.Rank, error) {

	stakingTxInfos, err := db.fetchInStakingTx(height)
	if err != nil {
		return nil, err
	}
	//logging.CPrint(logging.INFO, "FetchRankStakingTx", logging.LogFormat{"staking_txs": stakingTxInfos})
	sortedStakingTx, err := database.SortMapByValue(stakingTxInfos, height, true)
	//logging.CPrint(logging.INFO, "after sort", logging.LogFormat{"sort": sortedStakingTx})
	if err != nil {
		return nil, err
	}

	count := len(sortedStakingTx)
	rankList := make([]database.Rank, count)
	for i := 0; i < count; i++ {
		rankList[i].ScriptHash = sortedStakingTx[i].Key
		rankList[i].Value = sortedStakingTx[i].Value

	}
	return rankList, nil
}

func (db *ChainDb) FetchRewardStakingTx(height uint64) ([]database.Reward, uint32, error) {
	stakingTxInfos, err := db.fetchInStakingTx(height)
	if err != nil {
		return nil, 0, err
	}
	SortedStakingTx, err := database.SortMapByValue(stakingTxInfos, height, true)
	if err != nil {
		return nil, 0, err
	}
	count := len(SortedStakingTx)
	reward := make([]database.Reward, count)
	for i := 0; i < count; i++ {
		reward[i].Rank = int32(i)
		reward[i].ScriptHash = SortedStakingTx[i].Key
		reward[i].Weight = SortedStakingTx[i].Weight
		reward[i].StakingTx = stakingTxInfos[SortedStakingTx[i].Key]
	}
	return reward, uint32(count), nil
}

func (db *ChainDb) FetchInStakingTx(height uint64) ([]database.Reward, uint32, error) {

	stakingTxInfos, err := db.fetchInStakingTx(height)
	if err != nil {
		return nil, 0, err
	}
	SortedStakingTx, err := database.SortMapByValue(stakingTxInfos, height, false)
	if err != nil {
		return nil, 0, err
	}
	count := len(SortedStakingTx)
	reward := make([]database.Reward, count)
	for i := 0; i < count; i++ {
		reward[i].Rank = int32(i)
		reward[i].ScriptHash = SortedStakingTx[i].Key
		reward[i].Weight = SortedStakingTx[i].Weight
		reward[i].StakingTx = stakingTxInfos[SortedStakingTx[i].Key]
	}
	return reward, uint32(count), nil
}
=======
//}
>>>>>>> ea995d7b
<|MERGE_RESOLUTION|>--- conflicted
+++ resolved
@@ -36,130 +36,6 @@
 	delete bool
 }
 
-<<<<<<< HEAD
-type stakingTx struct {
-	txSha         *wire.Hash
-	index         uint32
-	expiredHeight uint64
-	rsh           [sha256.Size]byte
-	value         uint64
-	blkHeight     uint64
-	delete        bool
-}
-
-func mustDecodeStakingTxValue(bs []byte) (scriptHash [sha256.Size]byte, value uint64) {
-	if length := len(bs); length != stakingTxValueLength {
-		logging.CPrint(logging.FATAL, "invalid raw StakingTxVale Data", logging.LogFormat{"length": length, "data": bs})
-		panic("invalid raw StakingTxVale Data") // should not reach
-	}
-	copy(scriptHash[:], bs[:32])
-	value = binary.LittleEndian.Uint64(bs[32:40])
-	return
-}
-
-type stakingTxMapKey struct {
-	blockHeight uint64
-	txID        wire.Hash
-	index       uint32
-}
-
-func mustDecodeStakingTxKey(buf []byte) (expiredHeight uint64, mapKey stakingTxMapKey) {
-	if length := len(buf); length != stakingTxKeyLength {
-		logging.CPrint(logging.FATAL, "invalid raw stakingTxKey Data", logging.LogFormat{"length": length, "data": buf})
-		panic("invalid raw stakingTxKey Data") // should not reach
-	}
-	expiredHeight = binary.LittleEndian.Uint64(buf[3:11])
-	height := binary.LittleEndian.Uint64(buf[11:19])
-	var txid wire.Hash
-	copy(txid[:], buf[19:51])
-	index := binary.LittleEndian.Uint32(buf[51:])
-	mapKey = stakingTxMapKey{
-		blockHeight: height,
-		txID:        txid,
-		index:       index,
-	}
-	return
-}
-
-func mustDecodeStakingTxMapKey(bs []byte) stakingTxMapKey {
-	if length := len(bs); length != stakingTxMapKeyLength {
-		logging.CPrint(logging.FATAL, "invalid raw stakingTxMapKey Data", logging.LogFormat{"length": length, "data": bs})
-		panic("invalid raw stakingTxMapKey Data") // should not reach
-	}
-	height := binary.LittleEndian.Uint64(bs[:8])
-	var txid wire.Hash
-	copy(txid[:], bs[8:40])
-	return stakingTxMapKey{
-		blockHeight: height,
-		txID:        txid,
-		index:       binary.LittleEndian.Uint32(bs[40:]),
-	}
-}
-
-func mustEncodeStakingTxMapKey(mapKey stakingTxMapKey) []byte {
-	var key [stakingTxMapKeyLength]byte
-	binary.LittleEndian.PutUint64(key[:8], mapKey.blockHeight)
-	copy(key[8:40], mapKey.txID[:])
-	binary.LittleEndian.PutUint32(key[40:44], mapKey.index)
-	return key[:]
-}
-
-func heightStakingTxToKey(expiredHeight uint64, mapKey stakingTxMapKey) []byte {
-	mapKeyData := mustEncodeStakingTxMapKey(mapKey)
-	key := make([]byte, stakingTxKeyLength)
-
-	copy(key[:len(recordStakingTx)], recordStakingTx)
-	binary.LittleEndian.PutUint64(key[len(recordStakingTx):len(recordStakingTx)+8], expiredHeight)
-	copy(key[len(recordStakingTx)+8:], mapKeyData)
-	return key
-}
-
-func heightExpiredStakingTxToKey(expiredHeight uint64, mapKey stakingTxMapKey) []byte {
-	mapKeyData := mustEncodeStakingTxMapKey(mapKey)
-	key := make([]byte, stakingTxKeyLength)
-
-	copy(key[:len(recordExpiredStakingTx)], recordExpiredStakingTx)
-	binary.LittleEndian.PutUint64(key[len(recordExpiredStakingTx):len(recordExpiredStakingTx)+8], expiredHeight)
-	copy(key[len(recordExpiredStakingTx)+8:], mapKeyData)
-	return key
-}
-
-func stakingTxSearchKey(expiredHeight uint64) []byte {
-	prefix := make([]byte, stakingTxSearchKeyLength)
-	copy(prefix[:len(recordStakingTx)], recordStakingTx)
-	binary.LittleEndian.PutUint64(prefix[len(recordStakingTx):stakingTxSearchKeyLength], expiredHeight)
-	return prefix
-}
-
-func expiredStakingTxSearchKey(expiredHeight uint64) []byte {
-	prefix := make([]byte, stakingTxSearchKeyLength)
-	copy(prefix[:len(recordExpiredStakingTx)], recordExpiredStakingTx)
-	binary.LittleEndian.PutUint64(prefix[len(recordExpiredStakingTx):stakingTxSearchKeyLength], expiredHeight)
-	return prefix
-}
-
-func (db *ChainDb) insertStakingTx(txSha *wire.Hash, index uint32, frozenPeriod uint64, blkHeight uint64, rsh [sha256.Size]byte, value int64) (err error) {
-	var txL stakingTx
-	var mapKey = stakingTxMapKey{
-		blockHeight: blkHeight,
-		txID:        *txSha,
-		index:       index,
-	}
-
-	txL.txSha = txSha
-	txL.index = index
-	txL.expiredHeight = frozenPeriod + blkHeight
-	txL.rsh = rsh
-	txL.value = uint64(value)
-	txL.blkHeight = blkHeight
-	logging.CPrint(logging.DEBUG, "insertStakingTx in the height", logging.LogFormat{"startHeight": blkHeight, "expiredHeight": txL.expiredHeight})
-	db.stakingTxMap[mapKey] = &txL
-
-	return nil
-}
-
-=======
->>>>>>> ea995d7b
 // insertTx inserts a tx hash and its associated data into the database.
 // Must be called with db lock held.
 func (db *ChainDb) insertTx(txSha *wire.Hash, height uint64, txoff int, txlen int, spentbuf []byte) (err error) {
@@ -192,21 +68,6 @@
 	return txW[:]
 }
 
-<<<<<<< HEAD
-func (db *ChainDb) formatSTx(stx *stakingTx) []byte {
-	rsh := stx.rsh
-	value := stx.value
-
-	txW := make([]byte, 40)
-	copy(txW[:32], rsh[:])
-	binary.LittleEndian.PutUint64(txW[32:40], value)
-
-	return txW
-
-}
-
-=======
->>>>>>> ea995d7b
 func (db *ChainDb) getTxData(txsha *wire.Hash) (uint64, int, int, []byte, error) {
 	key := shaTxToKey(txsha)
 	buf, err := db.stor.Get(key)
@@ -561,185 +422,4 @@
 //		txlen:     int(binary.LittleEndian.Uint32(rawIndex[12:16])),
 //		index:     binary.LittleEndian.Uint32(rawIndex[16:20]),
 //	}
-<<<<<<< HEAD
-//}
-
-func (db *ChainDb) FetchExpiredStakingTxListByHeight(expiredHeight uint64) (database.StakingNodes, error) {
-
-	nodes := make(database.StakingNodes)
-
-	searchKey := expiredStakingTxSearchKey(expiredHeight)
-
-	iter := db.stor.NewIterator(storage.BytesPrefix(searchKey))
-	defer iter.Release()
-
-	for iter.Next() {
-		// key
-		key := iter.Key()
-		mapKey := mustDecodeStakingTxMapKey(key[11:])
-		blockHeight := mapKey.blockHeight
-		outPoint := wire.OutPoint{
-			Hash:  mapKey.txID,
-			Index: mapKey.index,
-		}
-
-		// data
-		data := iter.Value()
-		scriptHash, value := mustDecodeStakingTxValue(data)
-
-		stakingInfo := database.StakingTxInfo{
-			Value:        value,
-			FrozenPeriod: expiredHeight - blockHeight,
-			BlkHeight:    blockHeight,
-		}
-
-		if !nodes.Get(scriptHash).Put(outPoint, stakingInfo) {
-			return nil, ErrCheckStakingDuplicated
-		}
-	}
-	if err := iter.Error(); err != nil {
-		return nil, err
-	}
-
-	return nodes, nil
-}
-
-func (db *ChainDb) FetchStakingTxMap() (database.StakingNodes, error) {
-
-	nodes := make(database.StakingNodes)
-
-	iter := db.stor.NewIterator(storage.BytesPrefix(recordStakingTx))
-	defer iter.Release()
-
-	for iter.Next() {
-
-		// key
-		key := iter.Key()
-		expiredHeight, mapKey := mustDecodeStakingTxKey(key)
-		blkHeight := mapKey.blockHeight
-		outPoint := wire.OutPoint{
-			Hash:  mapKey.txID,
-			Index: mapKey.index,
-		}
-
-		// data
-		data := iter.Value()
-		scriptHash, value := mustDecodeStakingTxValue(data)
-
-		stakingInfo := database.StakingTxInfo{
-			Value:        value,
-			FrozenPeriod: expiredHeight - blkHeight,
-			BlkHeight:    blkHeight,
-		}
-
-		if !nodes.Get(scriptHash).Put(outPoint, stakingInfo) {
-			return nil, ErrCheckStakingDuplicated
-		}
-	}
-
-	if err := iter.Error(); err != nil {
-		return nil, err
-	}
-
-	return nodes, nil
-}
-
-func (db *ChainDb) fetchInStakingTx(nowHeight uint64) (map[[sha256.Size]byte][]database.StakingTxInfo, error) {
-
-	stakingTxInfos := make(map[[sha256.Size]byte][]database.StakingTxInfo)
-
-	iter := db.stor.NewIterator(storage.BytesPrefix(recordStakingTx))
-	defer iter.Release()
-
-	i := 0
-	for iter.Next() {
-		i++
-		key := iter.Key()
-		expiredHeight := binary.LittleEndian.Uint64(key[len(recordStakingTx) : len(recordStakingTx)+8])
-		mapKey := mustDecodeStakingTxMapKey(key[len(recordStakingTx)+8:])
-		blkHeight := mapKey.blockHeight
-
-		value := iter.Value()
-		scriptHash, amount := mustDecodeStakingTxValue(value)
-
-		if nowHeight-blkHeight >= consensus.StakingTxRewardStart {
-			stakingTxInfos[scriptHash] = append(stakingTxInfos[scriptHash], database.StakingTxInfo{
-				Value:        amount,
-				FrozenPeriod: expiredHeight - blkHeight,
-				BlkHeight:    blkHeight})
-		}
-	}
-	logging.CPrint(logging.DEBUG, "count of inStaking tx", logging.LogFormat{"number": i})
-	if err := iter.Error(); err != nil {
-		return nil, err
-	}
-
-	return stakingTxInfos, nil
-}
-
-func (db *ChainDb) FetchRankStakingTx(height uint64) ([]database.Rank, error) {
-
-	stakingTxInfos, err := db.fetchInStakingTx(height)
-	if err != nil {
-		return nil, err
-	}
-	//logging.CPrint(logging.INFO, "FetchRankStakingTx", logging.LogFormat{"staking_txs": stakingTxInfos})
-	sortedStakingTx, err := database.SortMapByValue(stakingTxInfos, height, true)
-	//logging.CPrint(logging.INFO, "after sort", logging.LogFormat{"sort": sortedStakingTx})
-	if err != nil {
-		return nil, err
-	}
-
-	count := len(sortedStakingTx)
-	rankList := make([]database.Rank, count)
-	for i := 0; i < count; i++ {
-		rankList[i].ScriptHash = sortedStakingTx[i].Key
-		rankList[i].Value = sortedStakingTx[i].Value
-
-	}
-	return rankList, nil
-}
-
-func (db *ChainDb) FetchRewardStakingTx(height uint64) ([]database.Reward, uint32, error) {
-	stakingTxInfos, err := db.fetchInStakingTx(height)
-	if err != nil {
-		return nil, 0, err
-	}
-	SortedStakingTx, err := database.SortMapByValue(stakingTxInfos, height, true)
-	if err != nil {
-		return nil, 0, err
-	}
-	count := len(SortedStakingTx)
-	reward := make([]database.Reward, count)
-	for i := 0; i < count; i++ {
-		reward[i].Rank = int32(i)
-		reward[i].ScriptHash = SortedStakingTx[i].Key
-		reward[i].Weight = SortedStakingTx[i].Weight
-		reward[i].StakingTx = stakingTxInfos[SortedStakingTx[i].Key]
-	}
-	return reward, uint32(count), nil
-}
-
-func (db *ChainDb) FetchInStakingTx(height uint64) ([]database.Reward, uint32, error) {
-
-	stakingTxInfos, err := db.fetchInStakingTx(height)
-	if err != nil {
-		return nil, 0, err
-	}
-	SortedStakingTx, err := database.SortMapByValue(stakingTxInfos, height, false)
-	if err != nil {
-		return nil, 0, err
-	}
-	count := len(SortedStakingTx)
-	reward := make([]database.Reward, count)
-	for i := 0; i < count; i++ {
-		reward[i].Rank = int32(i)
-		reward[i].ScriptHash = SortedStakingTx[i].Key
-		reward[i].Weight = SortedStakingTx[i].Weight
-		reward[i].StakingTx = stakingTxInfos[SortedStakingTx[i].Key]
-	}
-	return reward, uint32(count), nil
-}
-=======
-//}
->>>>>>> ea995d7b
+//}